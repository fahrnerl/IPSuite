--- conflicted
+++ resolved
@@ -22,11 +22,8 @@
 from tqdm import trange
 
 from ipsuite import base, models, utils
-<<<<<<< HEAD
+from ipsuite.geometry import BarycenterMapping
 from ipsuite.analysis.bin_property import get_histogram_figure
-=======
-from ipsuite.geometry import BarycenterMapping
->>>>>>> 7de83271
 
 log = logging.getLogger(__name__)
 
@@ -572,205 +569,6 @@
         self.plot_temperature()
 
 
-<<<<<<< HEAD
-def print_energy_terms(atoms: ase.Atoms) -> typing.Tuple[float, float]:
-    """Compute the temperature and the total energy.
-
-    Parameters
-    ----------
-    atoms: ase.Atoms
-        Atoms objects for which energy will be calculated
-
-    Returns
-    -------
-    temperature: float
-        temperature of the system
-    np.squeeze(total): float
-        total energy of the system
-
-    """
-    epot = atoms.get_potential_energy() / len(atoms)
-    ekin = atoms.get_kinetic_energy() / len(atoms)
-
-    etot = epot + ekin
-
-    return etot, ekin, epot
-
-
-class CheckBase(zntrack.Node):
-    def initialize(self, atoms):
-        pass
-
-    def check(self, atoms):
-        raise NotImplementedError
-
-
-class NaNCheck(CheckBase):
-    def initialize(self, atoms):
-        pass
-
-    def check(self, atoms):
-        positions = atoms.positions
-        epot = atoms.get_potential_energy()
-        forces = atoms.get_forces()
-
-        positions_is_none = np.any(positions is None)
-        epot_is_none = epot is None
-        forces_is_none = np.any(forces is None)
-
-        unstable = any([positions_is_none, epot_is_none, forces_is_none])
-        return unstable
-
-
-class ConnectivityCheck(CheckBase):
-    def __post_init__(self) -> None:
-        self.nl = None
-        self.first_cm = None
-
-    def initialize(self, atoms):
-        self.nl = build_neighbor_list(atoms, self_interaction=False)
-        self.first_cm = self.nl.get_connectivity_matrix(sparse=False)
-        self.is_initialized = True
-
-    def check(self, atoms):
-        self.nl.update(atoms)
-        cm = self.nl.get_connectivity_matrix(sparse=False)
-
-        connectivity_change = np.sum(np.abs(self.first_cm - cm))
-
-        unstable = connectivity_change > 0
-        return unstable
-
-
-class EnergySpikeCheck(CheckBase):
-    min_factor: float = zntrack.zn.params(0.5)
-    max_factor: float = zntrack.zn.params(2.0)
-
-    def __post_init__(self) -> None:
-        self.max_energy = None
-        self.min_energy = None
-
-    def initialize(self, atoms):
-        epot = atoms.get_potential_energy()
-        self.max_energy = epot * self.max_factor
-        self.min_energy = epot * self.min_factor
-
-    def check(self, atoms):
-        epot = atoms.get_potential_energy()
-        # energy is negative, hence sign convention
-        if epot < self.max_energy or epot > self.min_energy:
-            unstable = True
-        else:
-            unstable = False
-        return unstable
-
-
-def run_stability_nve(atoms, time_step, max_steps, init_temperature, checks, save_last_n):
-    pbar_update = 10
-    stable_steps = 0
-
-    MaxwellBoltzmannDistribution(atoms, temperature_K=init_temperature)
-    etot, ekin, epot = print_energy_terms(atoms)
-    last_n_atoms = deque(maxlen=save_last_n)
-    last_n_atoms.append(atoms.copy())
-
-    for check in checks:
-        check.initialize(atoms)
-
-    def get_desc():
-        """TQDM description."""
-        return f"Etot: {etot:.3f} eV  \t Ekin: {ekin:.3f} eV \t Epot {epot:.3f} eV"
-
-    dyn = VelocityVerlet(atoms, timestep=time_step * units.fs)
-    with trange(
-        max_steps,
-        desc=get_desc(),
-        leave=True,
-        ncols=120,
-        position=1,
-    ) as pbar:
-        for idx in range(max_steps):
-            dyn.run(1)
-            last_n_atoms.append(atoms.copy())
-            etot, ekin, epot = print_energy_terms(atoms)
-
-            if idx % pbar_update == 0:
-                pbar.set_description(get_desc())
-                pbar.update(pbar_update)
-
-            check_results = [check.check(atoms) for check in checks]
-            unstable = any(check_results)
-            if unstable:
-                stable_steps = idx
-                break
-
-    return stable_steps, last_n_atoms
-
-
-class MDStabilityAnalysis(base.ProcessAtoms):
-    model = zntrack.zn.deps()
-    max_steps: int = zntrack.zn.params()
-    checks: list[zntrack.Node] = zntrack.zn.nodes()
-    time_step: float = zntrack.zn.params(0.5)
-    initial_temperature: float = zntrack.zn.params(300)
-    save_last_n: int = zntrack.zn.params(1)
-    bins: int = zntrack.zn.params(None)
-
-    traj_file: pathlib.Path = zntrack.dvc.outs(zntrack.nwd / "trajectory.extxyz")
-    plots_dir: pathlib.Path = zntrack.dvc.outs(zntrack.nwd / "plots")
-    stable_steps_df: pd.DataFrame = zntrack.zn.plots()
-
-    @property
-    def atoms(self) -> typing.List[ase.Atoms]:
-        return list(ase.io.iread(self.traj_file))
-
-    def get_plots(self, stable_steps):
-        """Create figures for all available data."""
-        if self.bins is None:
-            self.bins = int(np.ceil(len(stable_steps) / 100))
-        counts, bin_edges = np.histogram(stable_steps, self.bins)
-
-        self.plots_dir.mkdir()
-
-        label_hist = get_histogram_figure(
-            bin_edges,
-            counts,
-            datalabel="NVE",
-            xlabel="Number of stable time steps",
-            ylabel="Occurences",
-        )
-        label_hist.savefig(self.plots_dir / "hist.png")
-
-    def run(self) -> None:
-        data_lst = self.get_data()
-        calculator = self.model.calc
-
-        stable_steps = []
-
-        for ii in tqdm.trange(
-            0, len(data_lst), desc="Atoms", leave=True, ncols=120, position=0
-        ):
-            atoms = data_lst[ii].copy()
-            atoms.calc = calculator
-            n_steps, last_n_atoms = run_stability_nve(
-                atoms,
-                self.time_step,
-                self.max_steps,
-                self.initial_temperature,
-                checks=self.checks,
-                save_last_n=self.save_last_n,
-            )
-            write(
-                self.traj_file,
-                last_n_atoms,
-                format="extxyz",
-                append=True,
-            )
-            stable_steps.append(n_steps)
-
-        self.get_plots(stable_steps)
-        self.stable_steps_df = pd.DataFrame({"stable_steps": np.array(stable_steps)})
-=======
 def compute_trans_forces(mol):
     """Compute translational forces of a molecule."""
 
@@ -960,4 +758,202 @@
         }
         self.get_metrics()
         self.get_plots()
->>>>>>> 7de83271
+
+
+def print_energy_terms(atoms: ase.Atoms) -> typing.Tuple[float, float]:
+    """Compute the temperature and the total energy.
+
+    Parameters
+    ----------
+    atoms: ase.Atoms
+        Atoms objects for which energy will be calculated
+
+    Returns
+    -------
+    temperature: float
+        temperature of the system
+    np.squeeze(total): float
+        total energy of the system
+
+    """
+    epot = atoms.get_potential_energy() / len(atoms)
+    ekin = atoms.get_kinetic_energy() / len(atoms)
+
+    etot = epot + ekin
+
+    return etot, ekin, epot
+
+
+class CheckBase(zntrack.Node):
+    def initialize(self, atoms):
+        pass
+
+    def check(self, atoms):
+        raise NotImplementedError
+
+
+class NaNCheck(CheckBase):
+    def initialize(self, atoms):
+        pass
+
+    def check(self, atoms):
+        positions = atoms.positions
+        epot = atoms.get_potential_energy()
+        forces = atoms.get_forces()
+
+        positions_is_none = np.any(positions is None)
+        epot_is_none = epot is None
+        forces_is_none = np.any(forces is None)
+
+        unstable = any([positions_is_none, epot_is_none, forces_is_none])
+        return unstable
+
+
+class ConnectivityCheck(CheckBase):
+    def __post_init__(self) -> None:
+        self.nl = None
+        self.first_cm = None
+
+    def initialize(self, atoms):
+        self.nl = build_neighbor_list(atoms, self_interaction=False)
+        self.first_cm = self.nl.get_connectivity_matrix(sparse=False)
+        self.is_initialized = True
+
+    def check(self, atoms):
+        self.nl.update(atoms)
+        cm = self.nl.get_connectivity_matrix(sparse=False)
+
+        connectivity_change = np.sum(np.abs(self.first_cm - cm))
+
+        unstable = connectivity_change > 0
+        return unstable
+
+
+class EnergySpikeCheck(CheckBase):
+    min_factor: float = zntrack.zn.params(0.5)
+    max_factor: float = zntrack.zn.params(2.0)
+
+    def __post_init__(self) -> None:
+        self.max_energy = None
+        self.min_energy = None
+
+    def initialize(self, atoms):
+        epot = atoms.get_potential_energy()
+        self.max_energy = epot * self.max_factor
+        self.min_energy = epot * self.min_factor
+
+    def check(self, atoms):
+        epot = atoms.get_potential_energy()
+        # energy is negative, hence sign convention
+        if epot < self.max_energy or epot > self.min_energy:
+            unstable = True
+        else:
+            unstable = False
+        return unstable
+
+
+def run_stability_nve(atoms, time_step, max_steps, init_temperature, checks, save_last_n):
+    pbar_update = 10
+    stable_steps = 0
+
+    MaxwellBoltzmannDistribution(atoms, temperature_K=init_temperature)
+    etot, ekin, epot = print_energy_terms(atoms)
+    last_n_atoms = deque(maxlen=save_last_n)
+    last_n_atoms.append(atoms.copy())
+
+    for check in checks:
+        check.initialize(atoms)
+
+    def get_desc():
+        """TQDM description."""
+        return f"Etot: {etot:.3f} eV  \t Ekin: {ekin:.3f} eV \t Epot {epot:.3f} eV"
+
+    dyn = VelocityVerlet(atoms, timestep=time_step * units.fs)
+    with trange(
+        max_steps,
+        desc=get_desc(),
+        leave=True,
+        ncols=120,
+        position=1,
+    ) as pbar:
+        for idx in range(max_steps):
+            dyn.run(1)
+            last_n_atoms.append(atoms.copy())
+            etot, ekin, epot = print_energy_terms(atoms)
+
+            if idx % pbar_update == 0:
+                pbar.set_description(get_desc())
+                pbar.update(pbar_update)
+
+            check_results = [check.check(atoms) for check in checks]
+            unstable = any(check_results)
+            if unstable:
+                stable_steps = idx
+                break
+
+    return stable_steps, last_n_atoms
+
+
+class MDStabilityAnalysis(base.ProcessAtoms):
+    model = zntrack.zn.deps()
+    max_steps: int = zntrack.zn.params()
+    checks: list[zntrack.Node] = zntrack.zn.nodes()
+    time_step: float = zntrack.zn.params(0.5)
+    initial_temperature: float = zntrack.zn.params(300)
+    save_last_n: int = zntrack.zn.params(1)
+    bins: int = zntrack.zn.params(None)
+
+    traj_file: pathlib.Path = zntrack.dvc.outs(zntrack.nwd / "trajectory.extxyz")
+    plots_dir: pathlib.Path = zntrack.dvc.outs(zntrack.nwd / "plots")
+    stable_steps_df: pd.DataFrame = zntrack.zn.plots()
+
+    @property
+    def atoms(self) -> typing.List[ase.Atoms]:
+        return list(ase.io.iread(self.traj_file))
+
+    def get_plots(self, stable_steps):
+        """Create figures for all available data."""
+        if self.bins is None:
+            self.bins = int(np.ceil(len(stable_steps) / 100))
+        counts, bin_edges = np.histogram(stable_steps, self.bins)
+
+        self.plots_dir.mkdir()
+
+        label_hist = get_histogram_figure(
+            bin_edges,
+            counts,
+            datalabel="NVE",
+            xlabel="Number of stable time steps",
+            ylabel="Occurences",
+        )
+        label_hist.savefig(self.plots_dir / "hist.png")
+
+    def run(self) -> None:
+        data_lst = self.get_data()
+        calculator = self.model.calc
+
+        stable_steps = []
+
+        for ii in tqdm.trange(
+            0, len(data_lst), desc="Atoms", leave=True, ncols=120, position=0
+        ):
+            atoms = data_lst[ii].copy()
+            atoms.calc = calculator
+            n_steps, last_n_atoms = run_stability_nve(
+                atoms,
+                self.time_step,
+                self.max_steps,
+                self.initial_temperature,
+                checks=self.checks,
+                save_last_n=self.save_last_n,
+            )
+            write(
+                self.traj_file,
+                last_n_atoms,
+                format="extxyz",
+                append=True,
+            )
+            stable_steps.append(n_steps)
+
+        self.get_plots(stable_steps)
+        self.stable_steps_df = pd.DataFrame({"stable_steps": np.array(stable_steps)})